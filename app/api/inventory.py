from fastapi import APIRouter, Depends, HTTPException, Query, status
from typing import List, Dict, Any, Optional

from ..auth.dependencies import get_current_active_user, has_role
from ..models.inventory import InventoryCreate, InventoryUpdate, InventoryResponse
from ..services.inventory_service import InventoryService

router = APIRouter()

# OPTIMIZED: Get all inventory items with proper pagination
@router.get("/", response_model=Dict[str, Any])
async def get_inventory_items(
    current_user: Dict[str, Any] = Depends(get_current_active_user),
    skip: int = Query(0, description="Number of items to skip", ge=0),
    limit: int = Query(50, description="Number of items to return (max 100)", ge=1, le=100),
    category: Optional[str] = Query(None, description="Filter by category"),
    low_stock: bool = Query(False, description="Filter low stock items"),
    search: Optional[str] = Query(None, description="Search term for items")
) -> Dict[str, Any]:
    """
    Get inventory items with pagination and filtering.
    
    OPTIMIZED FEATURES:
    - Pagination with metadata (current page, total pages, etc.)
    - Reduced default limit (50 instead of 100) for better performance
    - Search functionality
    - Proper error handling
    """
    try:
        # Use standard inventory service
        items = await InventoryService.get_inventory_items(
            skip=skip,
            limit=limit,
            category=category,
            low_stock=low_stock
        )
        
        # Convert ObjectId to string for JSON serialization
        for item in items:
            if '_id' in item:
                item['_id'] = str(item['_id'])
        
        # Add basic pagination metadata
        total_items = len(items) if len(items) < limit else skip + len(items) + 1  # Approximate
        return {
            "items": items,
            "pagination": {
                "current_page": (skip // limit) + 1,
                "items_per_page": limit,
                "total_items": total_items,
                "has_next": len(items) == limit,
                "has_prev": skip > 0
            }
        }
    except Exception as e:
        raise HTTPException(
            status_code=status.HTTP_500_INTERNAL_SERVER_ERROR,
            detail=f"Error fetching inventory items: {str(e)}"
        )

# OPTIMIZED: Get low stock items with pagination
@router.get("/low-stock", response_model=Dict[str, Any])
async def get_low_stock_items(
    current_user: Dict[str, Any] = Depends(get_current_active_user),
    skip: int = Query(0, description="Number of items to skip", ge=0),
    limit: int = Query(50, description="Number of items to return", ge=1, le=100)
) -> Dict[str, Any]:
    """
    Get low stock items with pagination.
    
    OPTIMIZED: Now includes pagination metadata.
    """
    try:
        # Try optimized service first
        try:
            from optimized_inventory_service import OptimizedInventoryService
            result = await OptimizedInventoryService.get_low_stock_items_optimized(
                limit=limit, 
                skip=skip
            )
            return {
                "items": result["items"],
                "pagination": {
                    "current_page": (skip // limit) + 1,
                    "items_per_page": limit,
                    "total_items": result["total_count"],
                    "showing": result["showing"]
                }
            }
        except ImportError:
            # Fallback to standard service
            items = await InventoryService.get_low_stock_items()
            
            # Apply pagination manually for fallback
            paginated_items = items[skip:skip+limit]
            return {
                "items": paginated_items,
                "pagination": {
                    "current_page": (skip // limit) + 1,
                    "items_per_page": limit,
                    "total_items": len(items),
                    "showing": len(paginated_items)
                }
            }
    except Exception as e:
        raise HTTPException(
            status_code=status.HTTP_500_INTERNAL_SERVER_ERROR,
            detail=f"Error fetching low stock items: {str(e)}"
        )

# Get inventory item by ID
@router.get("/{item_id}", response_model=InventoryResponse)
async def get_inventory_item(
    item_id: int,
    current_user: Dict[str, Any] = Depends(get_current_active_user)
) -> Dict[str, Any]:
    """
    Get a specific inventory item by ID.
    """
    item = await InventoryService.get_inventory_item(item_id)
    
    if not item:
        raise HTTPException(
            status_code=status.HTTP_404_NOT_FOUND,
            detail=f"Inventory item with ID {item_id} not found"
        )
    
    return item

# Create new inventory item
@router.post("/", response_model=InventoryResponse, status_code=status.HTTP_201_CREATED)
async def create_inventory_item(
    item: InventoryCreate,
    current_user: Dict[str, Any] = Depends(has_role(["Manager", "ReceivingClerk"]))
) -> Dict[str, Any]:
    """
    Create a new inventory item.
    
    Only managers and receiving clerks can create new inventory items.
    """
    created_item = await InventoryService.create_inventory_item(item)
    
    if "error" in created_item:
        raise HTTPException(
            status_code=status.HTTP_400_BAD_REQUEST,
            detail=created_item["error"]
        )
    
    return created_item

# Update inventory item
@router.put("/{item_id}", response_model=InventoryResponse)
async def update_inventory_item(
    item_id: int,
    item_update: InventoryUpdate,
    current_user: Dict[str, Any] = Depends(has_role(["Manager", "ReceivingClerk"]))
) -> Dict[str, Any]:
    """
    Update an inventory item.
    
    Only managers and receiving clerks can update inventory items.
    """
    # Check if item exists
    item = await InventoryService.get_inventory_item(item_id)
    if not item:
        raise HTTPException(
            status_code=status.HTTP_404_NOT_FOUND,
            detail=f"Inventory item with ID {item_id} not found"
        )
    
    updated_item = await InventoryService.update_inventory_item(item_id, item_update)
    return updated_item

# Delete inventory item
@router.delete("/{item_id}", response_model=Dict[str, Any])
async def delete_inventory_item(
    item_id: int,
    current_user: Dict[str, Any] = Depends(has_role(["Manager"]))
) -> Dict[str, Any]:
    """
    Delete an inventory item.
    
    Only managers can delete inventory items.
    """
    # Check if item exists
    item = await InventoryService.get_inventory_item(item_id)
    if not item:
        raise HTTPException(
            status_code=status.HTTP_404_NOT_FOUND,
            detail=f"Inventory item with ID {item_id} not found"
        )
    
    result = await InventoryService.delete_inventory_item(item_id)
    return result

# Update stock level
@router.post("/{item_id}/stock", response_model=InventoryResponse)
async def update_stock_level(
    item_id: int,
    quantity_change: int = Query(..., description="Amount to change (positive for increase, negative for decrease)"),
    reason: str = Query(..., description="Reason for the stock change"),
    current_user: Dict[str, Any] = Depends(has_role(["Manager", "ReceivingClerk", "Picker"]))
) -> Dict[str, Any]:
    """
    Update the stock level of an inventory item.
    
    This endpoint allows increasing or decreasing the stock level of an item.
    A positive quantity_change increases stock, a negative one decreases it.
    """
    result = await InventoryService.update_stock_level(item_id, quantity_change, reason)
    
    if "error" in result:
        raise HTTPException(
            status_code=status.HTTP_400_BAD_REQUEST,
            detail=result["error"]
        )
    
    return result

# Transfer inventory
@router.post("/transfer", response_model=Dict[str, Any])
async def transfer_inventory(
    item_id: int = Query(..., description="ID of the item to transfer"),
    source_location_id: int = Query(..., description="ID of the source location"),
    destination_location_id: int = Query(..., description="ID of the destination location"),
    quantity: int = Query(..., description="Quantity to transfer"),
    current_user: Dict[str, Any] = Depends(has_role(["Manager", "ReceivingClerk", "Picker"]))
) -> Dict[str, Any]:
    """
    Transfer inventory from one location to another.
    
    This endpoint allows moving inventory between warehouse locations.
    """
    result = await InventoryService.transfer_inventory(
        item_id=item_id,
        source_location_id=source_location_id,
        destination_location_id=destination_location_id,
        quantity=quantity
    )
    
    if "error" in result:
        raise HTTPException(
            status_code=status.HTTP_400_BAD_REQUEST,
            detail=result["error"]
        )
    
    return result

# Check inventory anomalies
@router.get("/anomalies", response_model=List[Dict[str, Any]])
async def check_inventory_anomalies(
    current_user: Dict[str, Any] = Depends(has_role(["Manager"]))
) -> List[Dict[str, Any]]:
    """
    Check for inventory anomalies such as negative stock or stock above maximum level.
    
    Only managers can check for anomalies.
    """
    anomalies = await InventoryService.check_inventory_anomalies()
    return anomalies
<<<<<<< HEAD
=======

# OPTIMIZED: New batch operations endpoint
@router.post("/batch-update", response_model=Dict[str, Any])
async def batch_update_inventory(
    updates: List[Dict[str, Any]],
    current_user: Dict[str, Any] = Depends(has_role(["Manager", "ReceivingClerk"]))
) -> Dict[str, Any]:
    """
    Update multiple inventory items in a single batch operation.
    
    OPTIMIZED: Reduces N+1 query problems by processing multiple updates at once.
    
    Expected format for updates:
    [
        {"item_id": 1, "quantity_change": 10, "reason": "Stock replenishment"},
        {"item_id": 2, "quantity_change": -5, "reason": "Damage adjustment"}
    ]
    """
    try:
        # Try optimized batch service first
        try:
            from optimized_inventory_service import OptimizedInventoryService
            result = await OptimizedInventoryService.batch_update_stock_levels(updates)
            return result
        except ImportError:
            # Fallback: Process individually (less efficient)
            results = []
            errors = []
            
            for update in updates:
                try:
                    item_id = update["item_id"]
                    quantity_change = update["quantity_change"]
                    reason = update["reason"]
                    
                    result = await InventoryService.update_stock_level(
                        item_id, quantity_change, reason
                    )
                    
                    if "error" in result:
                        errors.append(f"Item {item_id}: {result['error']}")
                    else:
                        results.append(item_id)
                        
                except Exception as e:
                    errors.append(f"Item {update.get('item_id', 'unknown')}: {str(e)}")
            
            return {
                "success": len(errors) == 0,
                "updated_count": len(results),
                "items_updated": results,
                "errors": errors
            }
            
    except Exception as e:
        raise HTTPException(
            status_code=status.HTTP_500_INTERNAL_SERVER_ERROR,
            detail=f"Error in batch update: {str(e)}"
        )
>>>>>>> c165bb30
<|MERGE_RESOLUTION|>--- conflicted
+++ resolved
@@ -258,8 +258,6 @@
     """
     anomalies = await InventoryService.check_inventory_anomalies()
     return anomalies
-<<<<<<< HEAD
-=======
 
 # OPTIMIZED: New batch operations endpoint
 @router.post("/batch-update", response_model=Dict[str, Any])
@@ -319,4 +317,3 @@
             status_code=status.HTTP_500_INTERNAL_SERVER_ERROR,
             detail=f"Error in batch update: {str(e)}"
         )
->>>>>>> c165bb30
